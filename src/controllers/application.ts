import transaction from 'sequelize/types/lib/transaction';
import database from '../models/index.js';
import config from '../config/app';

const {Application, Contact, Address, Activity, Issue, Measure, Species} = database;

// Disabled rules because Notify client has no index.js and implicitly has "any" type, and this is how the import is done
// in the Notify documentation - https://docs.notifications.service.gov.uk/node.html
/* eslint-disable-next-line @typescript-eslint/no-var-requires, @typescript-eslint/no-require-imports, unicorn/prefer-module, prefer-destructuring */
const NotifyClient = require('notifications-node-client').NotifyClient;

/**
 * Local interface to hold the species ID foreign keys.
 */
interface SpeciesIds {
  HerringGullId: number | undefined;
  BlackHeadedGullId: number | undefined;
  CommonGullId: number | undefined;
  GreatBlackBackedGullId: number | undefined;
  LesserBlackBackedGullId: number | undefined;
}

/**
 * Local interface of the application.
 */
interface ApplicationInterface {
  id: number;
  LicenceHolderId: number;
  LicenceApplicantId: number;
  LicenceHolderAddressId: number;
  SiteAddressId: number;
  SpeciesId: number;
  isResidentialSite: boolean;
  siteType: string;
  previousLicenceNumber: string;
  supportingInformation: string;
  confirmedByLicensingHolder: boolean;
}

// Create a more user friendly displayable date from a date object.
const createDisplayDate = (date: Date) => {
  return date.toLocaleDateString('en-GB', {weekday: 'long', year: 'numeric', month: 'long', day: 'numeric'});
};

/**
 * This function returns an object containing the details required for the license holder direct email.
 *
 * @param {any} newApplication The newly created application, from which we get the application ID.
 * @param {any} licenceHolderContact The licence holder's contact details.
 * @param {any} siteAddress The address of the site to which the licence pertains.
 * @returns {any} An object with the required details set.
 */
const setLicenceHolderDirectEmailDetails = (newApplication: any, licenceHolderContact: any, siteAddress: any) => {
  return {
    licenceName: licenceHolderContact.name,
    applicationDate: createDisplayDate(new Date(newApplication.createdAt)),
    siteName: siteAddress.addressLine1,
    id: newApplication.id,
  };
};

/**
 * This function returns an object containing the details required for the licence holder and the
 * licence applicant confirmation emails.
 *
 * @param {number} id The confirmed application's reference number.
 * @param {string} createdAt The date the application was created on.
 * @param {any} licenceHolderContact The licence holder's contact details.
 * @param {any} onBehalfContact The licence applicant's contact details.
 * @param {any} siteAddress The address of the site to which the licence pertains.
 * @returns {any} An object with the required details set.
 */
const setHolderApplicantConfirmEmailDetails = (
  id: number,
  createdAt: string,
  licenceHolderContact: any,
  onBehalfContact: any,
  siteAddress: any,
) => {
  return {
    lhName: licenceHolderContact.name,
    laName: onBehalfContact.name,
    applicationDate: createDisplayDate(new Date(createdAt)),
    siteName: siteAddress.addressLine1,
    id,
  };
};

/**
 * This function calls the Notify API and asks for an email to be sent with the supplied details.
 *
 * @param {any} emailDetails The details to use in the email to be sent.
 * @param {any} emailAddress The email address to send the email to.
 */
const sendLicenceHolderDirectEmail = async (emailDetails: any, emailAddress: any) => {
  const notifyClient = new NotifyClient(config.notifyApiKey);
  notifyClient.sendEmail('5892536f-15cb-4787-82dc-d9b83ccc00ba', emailAddress, {
    personalisation: emailDetails,
    emailReplyToId: '4b49467e-2a35-4713-9d92-809c55bf1cdd',
  });
};

/**
<<<<<<< HEAD
 * This function returns an object containing the details required for the license applicant notification email.
 *
 * @param {any} licenceApplicantContact The licence applicant's contact details.
 * @param {any} licenceHolderContact The licence holder's contact details.
 * @returns {any} An object with the required details set.
 */
const setLicenceApplicantNotificationDetails = (licenceApplicantContact: any, licenceHolderContact: any) => {
  return {
    laName: licenceApplicantContact.name,
    lhName: licenceHolderContact.name,
    lhOrg: licenceHolderContact.organisation,
    lhEmail: licenceHolderContact.emailAddress,
  };
};

/**
 * This function calls the Notify API and asks for an email to be send with the supplied details.
 *
 * @param {any} emailDetails The details to use in the email to be sent.
 * @param {any} emailAddress The email address to send the email to.
 */
const sendLicenceApplicantNotificationEmail = async (emailDetails: any, emailAddress: any) => {
  const notifyClient = new NotifyClient(config.notifyApiKey);
  notifyClient.sendEmail('6955dccf-c7ad-460f-8d5d-82ad984d018a', emailAddress, {
    personalisation: emailDetails,
    emailReplyToId: '4b49467e-2a35-4713-9d92-809c55bf1cdd',
  });
};

/**
 * This function returns an object containing the details required for the license holders magic link email.
 *
 * @param {any} licenceApplicantContact The licence applicant's contact details.
 * @param {any} licenceHolderContact The licence holder's contact details.
 * @returns {any} An object with the required details set.
 */
const setLicenceHolderMagicLinkDetails = (licenceHolderContact: any, licenceApplicantContact: any) => {
  return {
    lhName: licenceHolderContact.name,
    onBehalfName: licenceApplicantContact.name,
    onBehalfOrg: licenceApplicantContact.organisation,
    onBehalfEmail: licenceApplicantContact.emailAddress,
    magicLink: 'http://localhost:3017/gulls-health-and-safety/on-behalf-approve',
  };
};

/**
 * This function calls the Notify API and asks for an email to be send with the supplied details.
=======
 * This function calls the Notify API and asks for an email to be sent to the licence holder
 * and the licence applicant to confirm the application.
>>>>>>> d155f464
 *
 * @param {any} emailDetails The details to use in the email to be sent.
 * @param {any} emailAddress The email address to send the email to.
 */
<<<<<<< HEAD
const sendLicenceHolderMagicLinkEmail = async (emailDetails: any, emailAddress: any) => {
  const notifyClient = new NotifyClient(config.notifyApiKey);
  notifyClient.sendEmail('e2d7bea5-c487-448c-afa4-1360fe966eab', emailAddress, {
=======
const sendHolderApplicantConfirmEmail = async (emailDetails: any, emailAddress: any) => {
  const notifyClient = new NotifyClient(config.notifyApiKey);
  notifyClient.sendEmail('b227af1f-4709-4be5-a111-66605dcf0525', emailAddress, {
>>>>>>> d155f464
    personalisation: emailDetails,
    emailReplyToId: '4b49467e-2a35-4713-9d92-809c55bf1cdd',
  });
};

const ApplicationController = {
  findOne: async (id: number) => {
    return Application.findByPk(id, {
      include: [
        {
          model: Contact,
          as: 'LicenceHolder',
        },
        {
          model: Contact,
          as: 'LicenceApplicant',
        },
        {
          model: Address,
          as: 'LicenceHolderAddress',
        },
        {
          model: Address,
          as: 'SiteAddress',
        },
        {
          model: Species,
          as: 'Species',
          include: [
            {
              model: Activity,
              as: 'HerringGull',
            },
            {
              model: Activity,
              as: 'BlackHeadedGull',
            },
            {
              model: Activity,
              as: 'CommonGull',
            },
            {
              model: Activity,
              as: 'GreatBlackBackedGull',
            },
            {
              model: Activity,
              as: 'LesserBlackBackedGull',
            },
          ],
        },
        {
          model: Issue,
          as: 'ApplicationIssue',
        },
        {
          model: Measure,
          as: 'ApplicationMeasure',
        },
      ],
    });
  },

  findAll: async () => {
    return Application.findAll();
  },

  /**
   * The create function writes the incoming application to the appropriate database tables.
   *
   * @param {any | undefined} onBehalfContact The on behalf contact details.
   * @param {any | undefined} licenceHolderContact The license holder contact details.
   * @param {any | undefined} address The license holder's address.
   * @param {any | undefined} siteAddress The site's address.
   * @param {any | undefined} issue The issue details.
   * @param {any | undefined} herringActivity The herring gull activities to be licensed.
   * @param {any | undefined} blackHeadedActivity The black-headed gull activities to be licensed.
   * @param {any | undefined} commonActivity The common gull activities to be licensed.
   * @param {any | undefined} greatBlackBackedActivity The great black-backed gull activities to be licensed.
   * @param {any | undefined} lesserBlackBackedActivity The lesser black-backed gull activities to be licensed.
   * @param {any | undefined} measure The measures taken / not taken details.
   * @param {any | undefined} incomingApplication The application details.
   * @returns {ApplicationInterface} Returns newApplication, the newly created application.
   */
  create: async (
    onBehalfContact: any | undefined,
    licenceHolderContact: any,
    address: any,
    siteAddress: any | undefined,
    issue: any,
    herringActivity: any | undefined,
    blackHeadedActivity: any | undefined,
    commonActivity: any | undefined,
    greatBlackBackedActivity: any | undefined,
    lesserBlackBackedActivity: any | undefined,
    measure: any,
    incomingApplication: any,
  ) => {
    const speciesIds: SpeciesIds = {
      HerringGullId: undefined,
      BlackHeadedGullId: undefined,
      CommonGullId: undefined,
      GreatBlackBackedGullId: undefined,
      LesserBlackBackedGullId: undefined,
    };
    let newApplication;
    // Start a transaction.
    await database.sequelize.transaction(async (t: transaction) => {
      let newOnBehalfContact;
      let newSiteAddress;
      // Add the licence holder details to DB, and optional on-behalf contact details.
      const newLicenceHolderContact = await Contact.create(licenceHolderContact, {transaction: t});
      if (onBehalfContact) {
        newOnBehalfContact = await Contact.create(onBehalfContact, {transaction: t});
      }

      // Add licence holder address to DB and Site address. Check if the addresses are the same.
      const newAddress = await Address.create(address, {transaction: t});
      if (siteAddress) {
        newSiteAddress = await Address.create(siteAddress, {transaction: t});
      } else {
        siteAddress = address;
      }

      // Add any species specific activities to the DB and get their IDs.
      if (herringActivity) {
        const herringGull = await Activity.create(herringActivity, {transaction: t});
        speciesIds.HerringGullId = herringGull.id;
      }

      if (blackHeadedActivity) {
        const blackHeadedGull = await Activity.create(blackHeadedActivity, {transaction: t});
        speciesIds.BlackHeadedGullId = blackHeadedGull.id;
      }

      if (commonActivity) {
        const commonGull = await Activity.create(commonActivity, {transaction: t});
        speciesIds.CommonGullId = commonGull.id;
      }

      if (greatBlackBackedActivity) {
        const greatBlackBackedGull = await Activity.create(greatBlackBackedActivity, {transaction: t});
        speciesIds.GreatBlackBackedGullId = greatBlackBackedGull.id;
      }

      if (lesserBlackBackedActivity) {
        const lesserBlackBackedGull = await Activity.create(lesserBlackBackedActivity, {transaction: t});
        speciesIds.LesserBlackBackedGullId = lesserBlackBackedGull.id;
      }

      // Set the species foreign keys in the DB.
      const newSpecies = await Species.create(speciesIds, {transaction: t});

      // Set the application's foreign keys.
      incomingApplication.LicenceHolderId = newLicenceHolderContact.id;
      incomingApplication.LicenceApplicantId = newOnBehalfContact ? newOnBehalfContact.id : newLicenceHolderContact.id;
      incomingApplication.LicenceHolderAddressId = newAddress.id;
      incomingApplication.SiteAddressId = newSiteAddress ? newSiteAddress.id : newAddress.id;
      incomingApplication.SpeciesId = newSpecies.id;

      let newId; // The prospective random ID of the new application.
      let existingApplication; // Possible already assigned application.
      let remainingAttempts = 10; // Allow 10 attempts to check if the ID is in use.
      let foundExistingId = true; // Assume true until checked.

      // Generate a random 6 digit ID and check if it's already in use.
      // No await in loop disabled because we need to wait for the result.
      /* eslint-disable no-await-in-loop */
      while (foundExistingId && remainingAttempts > 0) {
        newId = Math.floor(Math.random() * 999_999);
        existingApplication = await Application.findByPk(newId);
        if (!existingApplication) {
          foundExistingId = false;
        }

        remainingAttempts--;
      }
      /* eslint-enable no-await-in-loop */

      incomingApplication.id = newId;

      // Add the application to the DB.
      newApplication = await Application.create(incomingApplication, {transaction: t});

      // Add any measures taken / tried / etc to the DB.
      measure.ApplicationId = newApplication.id;
      await Measure.create(measure, {transaction: t});

      // Add any issues declared to the DB.
      issue.ApplicationId = newApplication.id;
      await Issue.create(issue, {transaction: t});
    });

    // If the licence applicant applied on the license holder behalf so send them a confirmation email
    // and send the email to the license holder containing the magic link.
    if (onBehalfContact) {
      // Set the details of the emails.
      const emailDetails = setLicenceApplicantNotificationDetails(onBehalfContact, licenceHolderContact);
      const magicLinkEmailDetails = setLicenceHolderMagicLinkDetails(licenceHolderContact, onBehalfContact);
      try {
        // Send the email using the Notify service's API.
        await sendLicenceApplicantNotificationEmail(emailDetails, onBehalfContact.emailAddress);
        await sendLicenceHolderMagicLinkEmail(magicLinkEmailDetails, licenceHolderContact.emailAddress);
      } catch (error: unknown) {
        return error;
      }
    } else {
      // Else if the licence holder applied directly send them a confirmation email.
      // Set the details of the email.
      const emailDetails = setLicenceHolderDirectEmailDetails(newApplication, licenceHolderContact, siteAddress);
      try {
        // Send the email using the Notify service's API.
        await sendLicenceHolderDirectEmail(emailDetails, licenceHolderContact.emailAddress);
      } catch (error: unknown) {
        return error;
      }
    }

    // If all went well and we have a new application return it.
    if (newApplication) {
      return newApplication as ApplicationInterface;
    }

    // If no new application was added to the DB return undefined.
    return undefined;
  },

  confirm: async (id: number, confirmApplication: ApplicationInterface) => {
    let confirmedApplication;
    // Start the transaction.
    await database.sequelize.transaction(async (t: transaction) => {
      // Save the new values to the database.
      confirmedApplication = await Application.update(confirmApplication, {where: {id}, transaction: t});
    });

    // If we have a confirmed application get some of its details to use in the confirmation emails.
    if (confirmedApplication) {
      const updatedApplication: any = await Application.findByPk(id, {
        include: [
          {
            model: Contact,
            as: 'LicenceHolder',
          },
          {
            model: Contact,
            as: 'LicenceApplicant',
          },
          {
            model: Address,
            as: 'SiteAddress',
          },
        ],
      });

      // The details required to generate the confirmation emails.
      let emailDetails;

      // Set the details required to generate the confirmation emails.
      if (updatedApplication) {
        emailDetails = setHolderApplicantConfirmEmailDetails(
          updatedApplication.id,
          updatedApplication.createdAt,
          updatedApplication.LicenceHolder,
          updatedApplication.LicenceApplicant,
          updatedApplication.SiteAddress,
        );
      }

      try {
        // Send the email using the Notify service's API.
        await sendHolderApplicantConfirmEmail(emailDetails, updatedApplication.LicenceHolder.emailAddress);
        await sendHolderApplicantConfirmEmail(emailDetails, updatedApplication.LicenceApplicant.emailAddress);
      } catch (error: unknown) {
        return error;
      }
    }

    // If all went well and we have confirmed a application return it.
    if (confirmedApplication) {
      return confirmedApplication as ApplicationInterface;
    }

    // If no application was confirmed return undefined.
    return undefined;
  },
};

export {ApplicationController as default};
export {ApplicationInterface};<|MERGE_RESOLUTION|>--- conflicted
+++ resolved
@@ -101,7 +101,6 @@
 };
 
 /**
-<<<<<<< HEAD
  * This function returns an object containing the details required for the license applicant notification email.
  *
  * @param {any} licenceApplicantContact The licence applicant's contact details.
@@ -149,24 +148,28 @@
 };
 
 /**
- * This function calls the Notify API and asks for an email to be send with the supplied details.
-=======
  * This function calls the Notify API and asks for an email to be sent to the licence holder
  * and the licence applicant to confirm the application.
->>>>>>> d155f464
  *
  * @param {any} emailDetails The details to use in the email to be sent.
  * @param {any} emailAddress The email address to send the email to.
  */
-<<<<<<< HEAD
 const sendLicenceHolderMagicLinkEmail = async (emailDetails: any, emailAddress: any) => {
   const notifyClient = new NotifyClient(config.notifyApiKey);
   notifyClient.sendEmail('e2d7bea5-c487-448c-afa4-1360fe966eab', emailAddress, {
-=======
+    personalisation: emailDetails,
+    emailReplyToId: '4b49467e-2a35-4713-9d92-809c55bf1cdd',
+  });
+};
+
+/**
+ * This function calls the Notify API and asks for an email to be send with the supplied details.
+ * @param {any} emailDetails The details to use in the email to be sent.
+ * @param {any} emailAddress The email address to send the email to.
+ */
 const sendHolderApplicantConfirmEmail = async (emailDetails: any, emailAddress: any) => {
   const notifyClient = new NotifyClient(config.notifyApiKey);
   notifyClient.sendEmail('b227af1f-4709-4be5-a111-66605dcf0525', emailAddress, {
->>>>>>> d155f464
     personalisation: emailDetails,
     emailReplyToId: '4b49467e-2a35-4713-9d92-809c55bf1cdd',
   });
