import utils from 'naturescot-utils';
import {AssessmentInterface} from 'models/assessment';
import Condition from './condition';
import Advisory from './advisory';

/**
 * Cleans the on behalf contact details into something the database can use.
 *
 * @param {any} body The body of the request to be cleaned.
 * @returns {any} The cleaned on behalf contact details.
 */
const cleanOnBehalfContact = (body: any): any => {
  return {
    name: body.onBehalfDetails.name.trim(),
    organisation:
      body.onBehalfDetails.organisation === undefined ? undefined : body.onBehalfDetails.organisation.trim(),
    emailAddress: utils.formatters.stripAndRemoveObscureWhitespace(body.onBehalfDetails.emailAddress.toLowerCase()),
    phoneNumber: body.onBehalfDetails.phoneNumber === undefined ? undefined : body.onBehalfDetails.phoneNumber.trim(),
  };
};

/**
 * Cleans the license holder contact details into something the database can use.
 *
 * @param {any} body The body of the request to be cleaned.
 * @returns {any} The cleaned license holder contact details.
 */
const cleanLicenseHolderContact = (body: any): any => {
  return {
    name: body.licenceHolderDetails.name.trim(),
    organisation:
      body.licenceHolderDetails.organisation === undefined ? undefined : body.licenceHolderDetails.organisation.trim(),
    emailAddress: utils.formatters.stripAndRemoveObscureWhitespace(
      body.licenceHolderDetails.emailAddress.toLowerCase(),
    ),
    phoneNumber:
      body.licenceHolderDetails.phoneNumber === undefined ? undefined : body.licenceHolderDetails.phoneNumber.trim(),
  };
};

/**
 * Cleans the license holder address details into something the database can use.
 *
 * @param {any} body The body of the request to be cleaned.
 * @returns {any} The cleaned license holder address details.
 */
const cleanAddress = (body: any): any => {
  return {
    uprn: body.uprn === undefined ? undefined : (body.uprn as string),
    postcode: body.postcode.trim(),
    addressLine1: body.manualAddress?.addressLine1 === undefined ? undefined : body.manualAddress?.addressLine1.trim(),
    addressLine2: body.manualAddress?.addressLine2 === undefined ? undefined : body.manualAddress?.addressLine2.trim(),
    addressTown: body.manualAddress?.addressTown === undefined ? undefined : body.manualAddress?.addressTown.trim(),
    addressCounty:
      body.manualAddress?.addressCounty === undefined ? undefined : body.manualAddress?.addressCounty.trim(),
  };
};

/**
 * Cleans the site address details into something the database can use.
 *
 * @param {any} body The body of the request to be cleaned.
 * @returns {any} The cleaned site address details.
 */
const cleanSiteAddress = (body: any): any => {
  return {
    uprn: body.siteUprn === undefined ? undefined : (body.siteUprn as string),
    postcode: body.sitePostcode.trim(),
    addressLine1:
      body.siteManualAddress?.addressLine1 === undefined ? undefined : body.siteManualAddress?.addressLine1.trim(),
    addressLine2:
      body.siteManualAddress?.addressLine2 === undefined ? undefined : body.siteManualAddress?.addressLine2.trim(),
    addressTown:
      body.siteManualAddress?.addressTown === undefined ? undefined : body.siteManualAddress?.addressTown.trim(),
    addressCounty:
      body.siteManualAddress?.addressCounty === undefined ? undefined : body.siteManualAddress?.addressCounty.trim(),
  };
};

/**
 * Cleans the application details into something the database can use.
 *
 * @param {any} body The body of the request to be cleaned.
 * @returns {any} The cleaned application details.
 */
const cleanApplication = (body: any): any => {
  return {
    isResidentialSite: body.isResidentialSite,
    siteType: body.isResidentialSite ? body.residentialType : body.commercialType,
    previousLicence: body.previousLicense,
    previousLicenceNumber: body.previousLicenseNumber ? body.previousLicenseNumber.trim() : undefined,
    supportingInformation: body.supportingInformation === undefined ? undefined : body.supportingInformation.trim(),
    confirmedByLicensingHolder: !body.onBehalf,
    staffNumber: body.staffNumber ? body.staffNumber : undefined,
  };
};

/**
 * Cleans the issue details into something the database can use.
 *
 * @param {any} body The body of the request to be cleaned.
 * @returns {any} The cleaned issue details.
 */
const cleanIssue = (body: any): any => {
  return {
    // Just copy across the booleans.
    aggression: body.issueOnSite.aggression,
    diveBombing: body.issueOnSite.diveBombing,
    noise: body.issueOnSite.noise,
    droppings: body.issueOnSite.droppings,
    nestingMaterial: body.issueOnSite.nestingMaterial,
    atHeightAggression: body.issueOnSite.atHeightAggression,
    other: body.issueOnSite.other,
    // And clean the remaining strings a little.
    whenIssue: body.siteIssueDetails.whenIssue.trim(),
    whoAffected: body.siteIssueDetails.whoAffected.trim(),
    howAffected: body.siteIssueDetails.howAffected.trim(),
    otherIssueInformation:
      body.siteIssueDetails.otherIssueInformation === undefined
        ? undefined
        : body.siteIssueDetails.otherIssueInformation.trim(),
  };
};

/**
 * Cleans the activity details into something the database can use.
 *
 * @param {any} body The body of the request to be cleaned.
 * @param {string} gullType The type of gull the activities relate to.
 * @returns {any} The cleaned activity details.
 */
const cleanActivity = (body: any, gullType: string): any => {
  return {
    removeNests: body.species?.[gullType].activities.removeNests,
    quantityNestsToRemove: body.species?.[gullType].activities.quantityNestsToRemove
      ? body.species?.[gullType].activities.quantityNestsToRemove
      : undefined,
    eggDestruction: body.species?.[gullType].activities.eggDestruction,
    quantityNestsWhereEggsDestroyed: body.species?.[gullType].activities.quantityNestsWhereEggsDestroyed
      ? body.species?.[gullType].activities.quantityNestsWhereEggsDestroyed
      : undefined,
    chicksToRescueCentre: body.species?.[gullType].activities.chicksToRescueCentre,
    quantityChicksToRescue: body.species?.[gullType].activities.quantityChicksToRescue
      ? body.species?.[gullType].activities.quantityChicksToRescue
      : undefined,
    chicksRelocateNearby: body.species?.[gullType].activities.chicksRelocateNearby,
    quantityChicksToRelocate: body.species?.[gullType].activities.quantityChicksToRelocate
      ? body.species?.[gullType].activities.quantityChicksToRelocate
      : undefined,
    killChicks: body.species?.[gullType].activities.killChicks,
    quantityChicksToKill: body.species?.[gullType].activities.quantityChicksToKill
      ? body.species?.[gullType].activities.quantityChicksToKill
      : undefined,
    killAdults: body.species?.[gullType].activities.killAdults,
    quantityAdultsToKill: body.species?.[gullType].activities.quantityAdultsToKill
      ? body.species?.[gullType].activities.quantityAdultsToKill
      : undefined,
  };
};

/**
 * Cleans the permitted activity details into something the database can use.
 *
 * @param {any} body The body of the request to be cleaned.
 * @param {string} gullType The type of gull the activities relate to.
 * @returns {any} The cleaned activity details.
 */
const cleanPermittedActivity = (body: any, gullType: string): any => {
  return {
    removeNests: body.species?.[gullType].activities.removeNests,
    quantityNestsToRemove: body.species?.[gullType].activities.quantityNestsToRemove
      ? rangesIntoIntegers(body.species?.[gullType].activities.quantityNestsToRemove)
      : undefined,
    eggDestruction: body.species?.[gullType].activities.eggDestruction,
    quantityNestsWhereEggsDestroyed: body.species?.[gullType].activities.quantityNestsWhereEggsDestroyed
      ? rangesIntoIntegers(body.species?.[gullType].activities.quantityNestsWhereEggsDestroyed)
      : undefined,
    chicksToRescueCentre: body.species?.[gullType].activities.chicksToRescueCentre,
    quantityChicksToRescue: body.species?.[gullType].activities.quantityChicksToRescue
      ? body.species?.[gullType].activities.quantityChicksToRescue
      : undefined,
    chicksRelocateNearby: body.species?.[gullType].activities.chicksRelocateNearby,
    quantityChicksToRelocate: body.species?.[gullType].activities.quantityChicksToRelocate
      ? body.species?.[gullType].activities.quantityChicksToRelocate
      : undefined,
    killChicks: body.species?.[gullType].activities.killChicks,
    quantityChicksToKill: body.species?.[gullType].activities.quantityChicksToKill
      ? body.species?.[gullType].activities.quantityChicksToKill
      : undefined,
    killAdults: body.species?.[gullType].activities.killAdults,
    quantityAdultsToKill: body.species?.[gullType].activities.quantityAdultsToKill
      ? body.species?.[gullType].activities.quantityAdultsToKill
      : undefined,
  };
};

/**
 * This function returns a integer value instead of a string range.
 *
 * @param {string} range The range to made more readable.
 * @returns {string} A more accurate and readable range as a string.
 */
const rangesIntoIntegers = (range: string | undefined): number => {
  let displayableRange;
  switch (range) {
    case 'upTo10':
      displayableRange = 10;
      break;
    case 'upTo50':
      displayableRange = 50;
      break;
    case 'upTo100':
      displayableRange = 100;
      break;
    case 'upTo500':
      displayableRange = 500;
      break;
    case 'upTo1000':
      displayableRange = 1000;
      break;
    default:
      displayableRange = 0;
      break;
  }

  return displayableRange;
};

// Disabled because of conflict between editorconfig and prettier.
/* eslint-disable editorconfig/indent */
/**
 * Cleans the measure details into something the database can use.
 *
 * @param {any} body The body of the request to be cleaned.
 * @returns {any} The cleaned measure details.
 */
const cleanMeasure = (body: any): any => {
  return {
    preventNesting: body.measuresTried.preventNesting
      ? 'Tried'
      : body.measuresIntendToTry.preventNesting
      ? 'Intend'
      : 'No',
    removeOldNests: body.measuresTried.removeOldNests
      ? 'Tried'
      : body.measuresIntendToTry.removeOldNests
      ? 'Intend'
      : 'No',
    removeLitter: body.measuresTried.removeLitter ? 'Tried' : body.measuresIntendToTry.removeLitter ? 'Intend' : 'No',
    humanDisturbance: body.measuresTried.humanDisturbance
      ? 'Tried'
      : body.measuresIntendToTry.humanDisturbance
      ? 'Intend'
      : 'No',
    scaringDevices: body.measuresTried.scaringDevices
      ? 'Tried'
      : body.measuresIntendToTry.scaringDevices
      ? 'Intend'
      : 'No',
    hawking: body.measuresTried.hawking ? 'Tried' : body.measuresIntendToTry.hawking ? 'Intend' : 'No',
    disturbanceByDogs: body.measuresTried.disturbanceByDogs
      ? 'Tried'
      : body.measuresIntendToTry.disturbanceByDogs
      ? 'Intend'
      : 'No',
    measuresTriedDetail: body.measuresTriedMoreDetail ? body.measuresTriedMoreDetail.trim() : undefined,
    measuresWillNotTryDetail: body.measuresIntendNotToTry ? body.measuresIntendNotToTry.trim() : undefined,
  };
};

/**
 * Clean an incoming PATCH request body to make it more compatible with the
 * database and its validation rules.
 *
 * @param {any} body The incoming request's body.
 * @returns {any} CleanedBody a json object that's just got our cleaned up fields on it.
 */
const cleanAssessment = (body: any): any => {
  const cleanedBody: AssessmentInterface = {};

  // Check for the existence of each field and if found clean it if required and add to the cleanedBody object.
  if (body.testOneAssessment) {
    cleanedBody.testOneAssessment = body.testOneAssessment.trim();
  }

  if ('testOneDecision' in body) {
    cleanedBody.testOneDecision = body.testOneDecision;
  }

  if (body.testTwoAssessment) {
    cleanedBody.testTwoAssessment = body.testTwoAssessment.trim();
  }

  if ('testTwoDecision' in body) {
    cleanedBody.testTwoDecision = body.testTwoDecision;
  }

  if ('decision' in body) {
    cleanedBody.decision = body.decision;
  }

  if (body.refusalReason) {
    cleanedBody.refusalReason = body.refusalReason;
  }

  return cleanedBody;
};

/**
 * Clean an incoming request body to make it more compatible with the
 * database and its validation rules.
 *
 * @param {any} body The incoming request's body.
 * @returns {Condition[] | undefined} CleanedBody a json object that's just got our cleaned up fields on it.
 */
const cleanCondition = async (body: any) => {
  const optionalConditions = [];
  /* eslint-disable no-await-in-loop */
  for (const condition of body.conditions) {
    const findOptionalCondition = await Condition.findOne(condition);
    if (findOptionalCondition) {
      optionalConditions.push(findOptionalCondition);
    }
  }

  if (optionalConditions.length > 0) {
    return optionalConditions;
  }

  return undefined;
};

/**
 * Clean an incoming request body to make it more compatible with the
 * database and its validation rules.
 *
 * @param {any} body The incoming request's body.
 * @returns {Advisory[] | undefined} CleanedBody a json object that's just got our cleaned up fields on it.
 */
const cleanAdvisory = async (body: any) => {
  const optionalAdvisories = [];

  for (const advisory of body.advisories) {
    const findOptionalAdvisory = await Advisory.findOne(advisory);
    if (findOptionalAdvisory) {
      optionalAdvisories.push(findOptionalAdvisory);
    }
  }

  if (optionalAdvisories.length > 0) {
    return optionalAdvisories;
  }

  return undefined;
};
/* eslint-enable no-await-in-loop */

/**
 * Clean an incoming request body to make it more compatible with the
 * database and its validation rules.
 *
 * @param {any} body The incoming request's body.
 * @returns {any} CleanedBody a json object that's just got our cleaned up fields on it.
 */
const cleanLicense = (body: any): any => {
  return {
    periodFrom: body.periodFrom,
    periodTo: body.periodTo,
    createdBy: body.createdBy,
  };
};

/**
 * Clean the incoming request body to make it more compatible with the
 * database and its validation rules.
 *
 * @param {number} existingId The application that is being revoked.
 * @param {any} body The incoming request's body.
 * @returns {any} A json object that's just got our cleaned up fields on it.
 */
const cleanWithdrawOrRevokeInput = (existingId: number, body: any) => {
  return {
    ApplicationId: existingId,
    // The strings are trimmed for leading and trailing whitespace and then
    // copied across if they're in the POST body or are set to undefined if
    // they're missing.
    reason: body.reason === undefined ? undefined : body.reason.trim(),
    createdBy: body.createdBy === undefined ? undefined : body.createdBy.trim(),
  };
};

/**
 * Clean an incoming request body to make it more compatible with the
 * database and its validation rules.
 *
 * @param {any} body The incoming request's body.
 * @returns {any} CleanedBody a json object that's just got our cleaned up fields on it.
 */
const cleanNote = (body: any): any => {
  return {
    note: body.note.trim(),
    createdBy: body.createdBy,
  };
};

/* eslint-enable editorconfig/indent */

const CleaningFunctions = {
  cleanOnBehalfContact,
  cleanLicenseHolderContact,
  cleanAddress,
  cleanSiteAddress,
  cleanApplication,
  cleanIssue,
  cleanActivity,
  cleanPermittedActivity,
  cleanMeasure,
  cleanAssessment,
  cleanCondition,
  cleanAdvisory,
  cleanLicense,
<<<<<<< HEAD
  cleanNote,
=======
  cleanWithdrawOrRevokeInput,
>>>>>>> 60ef268d
};

export default CleaningFunctions;<|MERGE_RESOLUTION|>--- conflicted
+++ resolved
@@ -419,11 +419,8 @@
   cleanCondition,
   cleanAdvisory,
   cleanLicense,
-<<<<<<< HEAD
   cleanNote,
-=======
   cleanWithdrawOrRevokeInput,
->>>>>>> 60ef268d
 };
 
 export default CleaningFunctions;